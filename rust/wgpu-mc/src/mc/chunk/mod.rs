--- conflicted
+++ resolved
@@ -9,6 +9,7 @@
 use std::sync::Arc;
 
 use crate::mc::BlockManager;
+use crate::model::BlockMeshVertex;
 use crate::render::pipeline::terrain::TerrainVertex;
 
 pub const CHUNK_WIDTH: usize = 16;
@@ -73,18 +74,11 @@
     }
 
     pub fn bake(&self, block_manager: &BlockManager) {
-<<<<<<< HEAD
-        let glass_index = *block_manager
-            .variant_indices
+        let glass_index: BlockstateKey = (*block_manager
+            .block_state_indices
             .get("Block{minecraft:blockstates/glass.json}")
-            .unwrap() as u32;
-=======
-        let glass_index: BlockstateKey = (*block_manager
-            .block_key_indices
-            .get("Block{minecraft:glass}")
             .unwrap() as u32)
             .into();
->>>>>>> 0989f316
 
         let glass = BakedChunkLayer::bake(
             block_manager,
